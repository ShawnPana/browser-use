--- conflicted
+++ resolved
@@ -970,10 +970,6 @@
           if (domElement) nodeData.children.push(domElement);
         }
       }
-<<<<<<< HEAD
-      // Handle regular elements
-=======
->>>>>>> 4e989671
       else {
         // Handle shadow DOM
         if (node.shadowRoot) {
@@ -983,10 +979,7 @@
             if (domElement) nodeData.children.push(domElement);
           }
         }
-<<<<<<< HEAD
-=======
         // Handle regular elements
->>>>>>> 4e989671
         for (const child of node.childNodes) {
           const domElement = buildDomTree(child, parentIframe);
           if (domElement) nodeData.children.push(domElement);
